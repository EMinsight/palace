// Copyright Amazon.com, Inc. or its affiliates. All Rights Reserved.
// SPDX-License-Identifier: Apache-2.0

#include "operator.hpp"

#include <numeric>
#include <ceed/backend.h>
#include <mfem.hpp>
#include <mfem/general/forall.hpp>
#include "fem/fespace.hpp"
#include "linalg/hypre.hpp"
#include "utils/omp.hpp"

namespace palace::ceed
{

Operator::Operator(int h, int w) : palace::Operator(h, w)
{
  const std::size_t nt = internal::GetCeedObjects().size();
  op.resize(nt, nullptr);
  op_t.resize(nt, nullptr);
  u.resize(nt, nullptr);
  v.resize(nt, nullptr);
  PalacePragmaOmp(parallel if (op.size() > 1))
  {
    const int id = utils::GetThreadNum();
    MFEM_ASSERT(static_cast<std::size_t>(id) < op.size(),
                "Out of bounds access for thread number " << id << "!");
    Ceed ceed = ceed::internal::GetCeedObjects()[utils::GetThreadNum()];
    CeedOperator loc_op, loc_op_t;
    CeedVector loc_u, loc_v;
    PalaceCeedCall(ceed, CeedCompositeOperatorCreate(ceed, &loc_op));
    PalaceCeedCall(ceed, CeedCompositeOperatorCreate(ceed, &loc_op_t));
    PalaceCeedCall(ceed, CeedVectorCreate(ceed, width, &loc_u));
    PalaceCeedCall(ceed, CeedVectorCreate(ceed, height, &loc_v));
    op[id] = loc_op;
    op_t[id] = loc_op_t;
    u[id] = loc_u;
    v[id] = loc_v;
  }
  temp.UseDevice(true);
}

Operator::~Operator()
{
  PalacePragmaOmp(parallel if (op.size() > 1))
  {
    const int id = utils::GetThreadNum();
    MFEM_ASSERT(static_cast<std::size_t>(id) < op.size(),
                "Out of bounds access for thread number " << id << "!");
    Ceed ceed;
    PalaceCeedCallBackend(CeedOperatorGetCeed(op[id], &ceed));
    PalaceCeedCall(ceed, CeedOperatorDestroy(&op[id]));
    PalaceCeedCall(ceed, CeedOperatorDestroy(&op_t[id]));
    PalaceCeedCall(ceed, CeedVectorDestroy(&u[id]));
    PalaceCeedCall(ceed, CeedVectorDestroy(&v[id]));
  }
}

void Operator::AddSubOperator(CeedOperator sub_op, CeedOperator sub_op_t)
{
  // This should be called from within a OpenMP parallel region.
  const int id = utils::GetThreadNum();
  MFEM_ASSERT(static_cast<std::size_t>(id) < op.size(),
              "Out of bounds access for thread number " << id << "!");
  Ceed ceed;
  PalaceCeedCallBackend(CeedOperatorGetCeed(sub_op, &ceed));
  CeedSize l_in, l_out;
  PalaceCeedCall(ceed, CeedOperatorGetActiveVectorLengths(sub_op, &l_in, &l_out));
  MFEM_VERIFY((l_in < 0 || mfem::internal::to_int(l_in) == width) &&
                  (l_out < 0 || mfem::internal::to_int(l_out) == height),
              "Dimensions mismatch for CeedOperator!");
  PalaceCeedCall(ceed, CeedCompositeOperatorAddSub(op[id], sub_op));
  PalaceCeedCall(ceed, CeedOperatorDestroy(&sub_op));
  if (sub_op_t)
  {
    Ceed ceed_t;
    PalaceCeedCallBackend(CeedOperatorGetCeed(sub_op_t, &ceed_t));
    MFEM_VERIFY(ceed_t == ceed, "Ceed context mismatch for transpose CeedOperator!");
    CeedSize l_in_t, l_out_t;
    PalaceCeedCall(ceed, CeedOperatorGetActiveVectorLengths(sub_op_t, &l_in_t, &l_out_t));
    MFEM_VERIFY(l_in_t == l_out && l_out_t == l_in,
                "Dimensions mismatch for transpose CeedOperator!");
    PalaceCeedCall(ceed, CeedCompositeOperatorAddSub(op_t[id], sub_op_t));
    PalaceCeedCall(ceed, CeedOperatorDestroy(&sub_op_t));
  }
}

void Operator::Finalize()
{
  PalacePragmaOmp(parallel if (op.size() > 1))
  {
    const int id = utils::GetThreadNum();
    MFEM_ASSERT(static_cast<std::size_t>(id) < op.size(),
                "Out of bounds access for thread number " << id << "!");
    Ceed ceed;
    PalaceCeedCallBackend(CeedOperatorGetCeed(op[id], &ceed));
    PalaceCeedCall(ceed, CeedOperatorCheckReady(op[id]));
    PalaceCeedCall(ceed, CeedOperatorCheckReady(op_t[id]));
  }
}

void Operator::DestroyAssemblyData() const
{
  PalacePragmaOmp(parallel if (op.size() > 1))
  {
    const int id = utils::GetThreadNum();
    MFEM_ASSERT(static_cast<std::size_t>(id) < op.size(),
                "Out of bounds access for thread number " << id << "!");
    Ceed ceed;
    PalaceCeedCallBackend(CeedOperatorGetCeed(op[id], &ceed));
    PalaceCeedCall(ceed, CeedOperatorAssemblyDataStrip(op[id]));
  }
}

void Operator::AssembleDiagonal(Vector &diag) const
{
  Ceed ceed;
  CeedMemType mem;
  MFEM_VERIFY(diag.Size() == height, "Invalid size for diagonal vector!");
  diag = 0.0;
  PalaceCeedCallBackend(CeedOperatorGetCeed(op[0], &ceed));
  PalaceCeedCall(ceed, CeedGetPreferredMemType(ceed, &mem));
  if (!mfem::Device::Allows(mfem::Backend::DEVICE_MASK) && mem == CEED_MEM_DEVICE)
  {
    mem = CEED_MEM_HOST;
  }
  auto *diag_data = diag.ReadWrite(mem == CEED_MEM_DEVICE);

  PalacePragmaOmp(parallel if (op.size() > 1))
  {
    const int id = utils::GetThreadNum();
    MFEM_ASSERT(static_cast<std::size_t>(id) < op.size(),
                "Out of bounds access for thread number " << id << "!");
    Ceed ceed;
    PalaceCeedCallBackend(CeedOperatorGetCeed(op[id], &ceed));
    PalaceCeedCall(ceed, CeedVectorSetArray(v[id], mem, CEED_USE_POINTER, diag_data));
    PalaceCeedCall(
        ceed, CeedOperatorLinearAssembleAddDiagonal(op[id], v[id], CEED_REQUEST_IMMEDIATE));
    PalaceCeedCall(ceed, CeedVectorTakeArray(v[id], mem, nullptr));
    PalaceCeedCall(ceed, CeedOperatorAssemblyDataStrip(op[id]));
  }
}

namespace
{

inline void CeedAddMult(const std::vector<CeedOperator> &op,
                        const std::vector<CeedVector> &u, const std::vector<CeedVector> &v,
                        const Vector &x, Vector &y)
{
  Ceed ceed;
  CeedMemType mem;
  PalaceCeedCallBackend(CeedOperatorGetCeed(op[0], &ceed));
  PalaceCeedCall(ceed, CeedGetPreferredMemType(ceed, &mem));
  if (!mfem::Device::Allows(mfem::Backend::DEVICE_MASK) && mem == CEED_MEM_DEVICE)
  {
    mem = CEED_MEM_HOST;
  }
  const auto *x_data = x.Read(mem == CEED_MEM_DEVICE);
  auto *y_data = y.ReadWrite(mem == CEED_MEM_DEVICE);

  PalacePragmaOmp(parallel if (op.size() > 1))
  {
    const int id = utils::GetThreadNum();
    MFEM_ASSERT(static_cast<std::size_t>(id) < op.size(),
                "Out of bounds access for thread number " << id << "!");
    Ceed ceed;
    PalaceCeedCallBackend(CeedOperatorGetCeed(op[id], &ceed));
    PalaceCeedCall(ceed, CeedVectorSetArray(u[id], mem, CEED_USE_POINTER,
                                            const_cast<CeedScalar *>(x_data)));
    PalaceCeedCall(ceed, CeedVectorSetArray(v[id], mem, CEED_USE_POINTER, y_data));
    PalaceCeedCall(ceed,
                   CeedOperatorApplyAdd(op[id], u[id], v[id], CEED_REQUEST_IMMEDIATE));
    PalaceCeedCall(ceed, CeedVectorTakeArray(u[id], mem, nullptr));
    PalaceCeedCall(ceed, CeedVectorTakeArray(v[id], mem, nullptr));
  }
}

}  // namespace

void Operator::Mult(const Vector &x, Vector &y) const
{
  y = 0.0;
  CeedAddMult(op, u, v, x, y);
  if (dof_multiplicity.Size() > 0)
  {
    y *= dof_multiplicity;
  }
}

void Operator::AddMult(const Vector &x, Vector &y, const double a) const
{
  MFEM_VERIFY(a == 1.0, "ceed::Operator::AddMult only supports coefficient = 1.0!");
  if (dof_multiplicity.Size() > 0)
  {
    temp.SetSize(height);
    temp = 0.0;
    CeedAddMult(op, u, v, x, temp);
    {
      const auto *d_dof_multiplicity = dof_multiplicity.Read();
      const auto *d_temp = temp.Read();
      auto *d_y = y.ReadWrite();
      mfem::forall(height, [=] MFEM_HOST_DEVICE(int i)
                   { d_y[i] += d_dof_multiplicity[i] * d_temp[i]; });
    }
  }
  else
  {
    CeedAddMult(op, u, v, x, y);
  }
}

void Operator::MultTranspose(const Vector &x, Vector &y) const
{
  y = 0.0;
  AddMultTranspose(x, y);
}

void Operator::AddMultTranspose(const Vector &x, Vector &y, const double a) const
{
  MFEM_VERIFY(a == 1.0,
              "ceed::Operator::AddMultTranspose only supports coefficient = 1.0!");
  if (dof_multiplicity.Size() > 0)
  {
    temp.SetSize(height);
    {
      const auto *d_dof_multiplicity = dof_multiplicity.Read();
      const auto *d_x = x.Read();
      auto *d_temp = temp.Write();
      mfem::forall(height, [=] MFEM_HOST_DEVICE(int i)
                   { d_temp[i] = d_dof_multiplicity[i] * d_x[i]; });
    }
    CeedAddMult(op_t, v, u, temp, y);
  }
  else
  {
    CeedAddMult(op_t, v, u, x, y);
  }
}

namespace
{

int CeedInternalCallocArray(size_t n, size_t unit, void *p)
{
  *(void **)p = calloc(n, unit);
  MFEM_ASSERT(!n || !unit || *(void **)p,
              "calloc failed to allocate " << n << " members of size " << unit << "!");
  return 0;
}

int CeedInternalFree(void *p)
{
  free(*(void **)p);
  *(void **)p = nullptr;
  return 0;
}

#define CeedInternalCalloc(n, p) CeedInternalCallocArray((n), sizeof(**(p)), p)

void CeedOperatorAssembleCOO(Ceed ceed, CeedOperator op, bool skip_zeros, CeedSize *nnz,
                             CeedInt **rows, CeedInt **cols, CeedVector *vals,
                             CeedMemType *mem)
{
  PalaceCeedCall(ceed, CeedGetPreferredMemType(ceed, mem));

  // Assemble sparsity pattern (rows, cols are always host pointers).
  PalaceCeedCall(ceed, CeedOperatorLinearAssembleSymbolic(op, nnz, rows, cols));

  // Assemble values.
  PalaceCeedCall(ceed, CeedVectorCreate(ceed, *nnz, vals));
  PalaceCeedCall(ceed, CeedOperatorLinearAssemble(op, *vals));

  // Filter out zero entries. For now, eliminating zeros happens all on the host.
  // std::cout << "  Operator full assembly (COO) has " << *nnz << " NNZ";
  if (skip_zeros && *nnz > 0)
  {
    // XX TODO: Use Thrust for this (thrust::copy_if and thrust::zip_iterator)
    CeedInt *new_rows, *new_cols;
    PalaceCeedCall(ceed, CeedInternalCalloc(*nnz, &new_rows));
    PalaceCeedCall(ceed, CeedInternalCalloc(*nnz, &new_cols));

    CeedVector new_vals;
    PalaceCeedCall(ceed, CeedVectorCreate(ceed, *nnz, &new_vals));

    CeedSize q = 0;
    const CeedScalar *vals_array;
    CeedScalar *new_vals_array;
    PalaceCeedCall(ceed, CeedVectorGetArrayRead(*vals, CEED_MEM_HOST, &vals_array));
    PalaceCeedCall(ceed, CeedVectorGetArrayWrite(new_vals, CEED_MEM_HOST, &new_vals_array));
    for (CeedSize k = 0; k < *nnz; k++)
    {
      if (vals_array[k] != 0.0)
      {
        new_rows[q] = (*rows)[k];
        new_cols[q] = (*cols)[k];
        new_vals_array[q] = vals_array[k];
        q++;
      }
    }
    PalaceCeedCall(ceed, CeedVectorRestoreArrayRead(*vals, &vals_array));
    PalaceCeedCall(ceed, CeedVectorRestoreArray(new_vals, &new_vals_array));

    PalaceCeedCall(ceed, CeedInternalFree(rows));
    PalaceCeedCall(ceed, CeedInternalFree(cols));
    PalaceCeedCall(ceed, CeedVectorDestroy(vals));

    *nnz = q;
    *rows = new_rows;
    *cols = new_cols;
    *vals = new_vals;

    // std::cout << " (new NNZ after removal: " << *nnz << ")";
  }
  // std::cout << "\n";
}

std::unique_ptr<hypre::HypreCSRMatrix> OperatorCOOtoCSR(Ceed ceed, CeedInt m, CeedInt n,
                                                        CeedSize nnz, CeedInt *rows,
                                                        CeedInt *cols, CeedVector vals,
                                                        CeedMemType mem, bool set)
{
  // Preallocate CSR memory on host (like PETSc's MatSetValuesCOO). Check for overflow for
  // large nonzero counts.
  const int nnz_int = mfem::internal::to_int(nnz);
  mfem::Array<int> I(m + 1), J(nnz_int), perm(nnz_int), Jmap(nnz_int + 1);
  I = 0;
  for (int k = 0; k < nnz_int; k++)
  {
    perm[k] = k;
  }
  std::sort(perm.begin(), perm.end(),
            [&](const int &i, const int &j) { return (rows[i] < rows[j]); });

  int q = -1;  // True nnz index
  for (int k = 0; k < nnz_int;)
  {
    // Sort column entries in the row.
    const int row = rows[perm[k]];
    const int start = k;
    while (k < nnz_int && rows[perm[k]] == row)
    {
      k++;
    }
    std::sort(perm.begin() + start, perm.begin() + k,
              [&](const int &i, const int &j) { return (cols[i] < cols[j]); });

    q++;
    I[row + 1] = 1;
    J[q] = cols[perm[start]];
    Jmap[q + 1] = 1;
    for (int p = start + 1; p < k; p++)
    {
      if (cols[perm[p]] != cols[perm[p - 1]])
      {
        // New nonzero.
        q++;
        I[row + 1]++;
        J[q] = cols[perm[p]];
        Jmap[q + 1] = 1;
      }
      else
      {
        Jmap[q + 1]++;
      }
    }
  }
  PalaceCeedCall(ceed, CeedInternalFree(&rows));
  PalaceCeedCall(ceed, CeedInternalFree(&cols));

  // Finalize I, Jmap.
  const int nnz_new = q + 1;
  I[0] = 0;
  for (int i = 0; i < m; i++)
  {
    I[i + 1] += I[i];
  }
  Jmap[0] = 0;
  for (int k = 0; k < nnz_new; k++)
  {
    Jmap[k + 1] += Jmap[k];
  }

  // Construct and fill the final CSR matrix. On GPU, MFEM and Hypre share the same memory
  // space. On CPU, the inner nested OpenMP loop (if enabled in MFEM) should be ignored.
  auto mat = std::make_unique<hypre::HypreCSRMatrix>(m, n, nnz_new);
  {
    const auto *d_I_old = I.Read();
    auto *d_I = mat->GetI();
    mfem::forall(m + 1, [=] MFEM_HOST_DEVICE(int i) { d_I[i] = d_I_old[i]; });
  }
  {
    const auto *d_J_old = J.Read();
    auto *d_J = mat->GetJ();
    mfem::forall(nnz_new, [=] MFEM_HOST_DEVICE(int k) { d_J[k] = d_J_old[k]; });
  }
  {
    auto FillValues = [&](const double *vals_array)
    {
      const auto *d_perm = perm.Read();
      const auto *d_Jmap = Jmap.Read();
      auto *d_A = mat->GetData();
      if (set)
      {
        mfem::forall(nnz_new, [=] MFEM_HOST_DEVICE(int k)
                     { d_A[k] = vals_array[d_perm[d_Jmap[k]]]; });
      }
      else
      {
        mfem::forall(nnz_new,
                     [=] MFEM_HOST_DEVICE(int k)
                     {
                       double sum = 0.0;
                       for (int p = d_Jmap[k]; p < d_Jmap[k + 1]; p++)
                       {
                         sum += vals_array[d_perm[p]];
                       }
                       d_A[k] = sum;
                     });
      }
    };
    Ceed ceed;
    const CeedScalar *vals_array;
    PalaceCeedCallBackend(CeedVectorGetCeed(vals, &ceed));
    PalaceCeedCall(ceed, CeedVectorGetArrayRead(vals, mem, &vals_array));
    if (mfem::Device::Allows(mfem::Backend::DEVICE_MASK) && mem != CEED_MEM_DEVICE)
    {
      // Copy values to device before filling.
      Vector d_vals(nnz_int);
      {
        auto *d_vals_array = d_vals.HostWrite();
        PalacePragmaOmp(parallel for schedule(static))
        for (int k = 0; k < nnz_int; k++)
        {
          d_vals_array[k] = vals_array[k];
        }
      }
      FillValues(d_vals.Read());
    }
    else
    {
      // No copy required.
      FillValues(vals_array);
    }
    PalaceCeedCall(ceed, CeedVectorRestoreArrayRead(vals, &vals_array));
    PalaceCeedCall(ceed, CeedVectorDestroy(&vals));
  }

  return mat;
}

}  // namespace

std::unique_ptr<hypre::HypreCSRMatrix> CeedOperatorFullAssemble(const Operator &op,
                                                                bool skip_zeros, bool set)
{
  // Assemble operators on each thread.
  std::vector<std::unique_ptr<hypre::HypreCSRMatrix>> loc_mat(op.Size());
  PalacePragmaOmp(parallel if (op.Size() > 1))
  {
    const int id = utils::GetThreadNum();
    MFEM_ASSERT(static_cast<std::size_t>(id) < op.Size(),
                "Out of bounds access for thread number " << id << "!");
    Ceed ceed;
    PalaceCeedCallBackend(CeedOperatorGetCeed(op[id], &ceed));

    // Check if the operator is empty, otherwise assemble.
    CeedInt nsub_ops;
    PalaceCeedCall(ceed, CeedCompositeOperatorGetNumSub(op[id], &nsub_ops));
    if (nsub_ops == 0)
    {
      loc_mat[id] = std::make_unique<hypre::HypreCSRMatrix>(op.Height(), op.Width(), 0);
    }
    else
    {
      // First, get matrix on master thread in COO format, withs rows/cols always on host
      // and vals potentially on the device. Process skipping zeros if desired.
      CeedSize nnz;
      CeedInt *rows, *cols;
      CeedVector vals;
      CeedMemType mem;
      CeedOperatorAssembleCOO(ceed, op[id], skip_zeros, &nnz, &rows, &cols, &vals, &mem);
      PalaceCeedCall(ceed, CeedOperatorAssemblyDataStrip(op[id]));

      // Convert COO to CSR (on each thread). The COO memory is free'd internally.
      loc_mat[id] =
          OperatorCOOtoCSR(ceed, op.Height(), op.Width(), nnz, rows, cols, vals, mem, set);
    }
  }

  // Add CSR matrix objects from each thread (HYPRE's hypre_CSRMatrixAdd uses threads
  // internally as available). We have to scale the duplicated nonzeros when set = true.
  auto mat = std::move(loc_mat[0]);
  std::unique_ptr<hypre::HypreCSRMatrix> b_mat;
  if (set && op.Size() > 1)
  {
    b_mat = std::make_unique<hypre::HypreCSRMatrix>(hypre_CSRMatrixClone(*mat, 0));
    hypre_CSRMatrixSetConstantValues(*b_mat, 1.0);
    for (std::size_t id = 1; id < op.Size(); id++)
    {
      hypre_CSRMatrix *b_loc_mat = hypre_CSRMatrixClone(*loc_mat[id], 0);
      hypre_CSRMatrixSetConstantValues(b_loc_mat, 1.0);
      b_mat = std::make_unique<hypre::HypreCSRMatrix>(
          hypre_CSRMatrixAdd(1.0, *b_mat, 1.0, b_loc_mat));
      hypre_CSRMatrixDestroy(b_loc_mat);
    }
  }
  for (std::size_t id = 1; id < op.Size(); id++)
  {
    mat = std::make_unique<hypre::HypreCSRMatrix>(
        hypre_CSRMatrixAdd(1.0, *mat, 1.0, *loc_mat[id]));
  }
  if (set && op.Size() > 1)
  {
    const auto *d_b_data = b_mat->GetData();
    auto *d_data = mat->GetData();
    mfem::forall(mat->NNZ(),
                 [=] MFEM_HOST_DEVICE(int i) { d_data[i] *= 1.0 / d_b_data[i]; });
  }

  return mat;
}

std::unique_ptr<Operator> CeedOperatorCoarsen(const Operator &op_fine,
                                              const FiniteElementSpace &fespace_coarse)
{
  auto SingleOperatorCoarsen =
      [&fespace_coarse](Ceed ceed, CeedOperator op_fine, CeedOperator *op_coarse)
  {
    CeedBasis basis_fine;
    CeedElemTopology geom;
    PalaceCeedCall(ceed, CeedOperatorGetActiveBasis(op_fine, &basis_fine));
    PalaceCeedCall(ceed, CeedBasisGetTopology(basis_fine, &geom));

    const auto &geom_data =
        fespace_coarse.GetMesh().GetCeedGeomFactorData(ceed).at(GetMfemTopology(geom));
    CeedElemRestriction restr_coarse = fespace_coarse.GetCeedElemRestriction(
        ceed, GetMfemTopology(geom), geom_data.indices);
    CeedBasis basis_coarse = fespace_coarse.GetCeedBasis(ceed, GetMfemTopology(geom));

    PalaceCeedCall(ceed, CeedOperatorMultigridLevelCreate(op_fine, nullptr, restr_coarse,
                                                          basis_coarse, op_coarse, nullptr,
                                                          nullptr));
    PalaceCeedCall(ceed, CeedOperatorAssemblyDataStrip(*op_coarse));
  };

  // Initialize the coarse operator.
  Mpi::Print("ceed operator.cpp L533 Creating non-symmetric op_coarse\n");
  auto op_coarse = std::make_unique</*Symmetric*/Operator>(fespace_coarse.GetVSize(),
  //auto op_coarse = std::make_unique<SymmetricOperator>(fespace_coarse.GetVSize(),
                                              fespace_coarse.GetVSize());

  // Assemble the coarse operator by coarsening each sub-operator (over threads, geometry
  // types, integrators) of the original fine operator.
  PalacePragmaOmp(parallel if (op_fine.Size() > 1))
  {
    const int id = utils::GetThreadNum();
    MFEM_ASSERT(static_cast<std::size_t>(id) < op_fine.Size(),
                "Out of bounds access for thread number " << id << "!");
    Ceed ceed;
    PalaceCeedCallBackend(CeedOperatorGetCeed(op_fine[id], &ceed));
    {
      Ceed ceed_parent;
      PalaceCeedCall(ceed, CeedGetParent(ceed, &ceed_parent));
      if (ceed_parent)
      {
        ceed = ceed_parent;
      }
    }
    CeedInt nsub_ops_fine;
    CeedOperator *sub_ops_fine, *sub_ops_fine_t;
    PalaceCeedCall(ceed, CeedCompositeOperatorGetNumSub(op_fine[id], &nsub_ops_fine));
    PalaceCeedCall(ceed, CeedCompositeOperatorGetSubList(op_fine[id], &sub_ops_fine));
    PalaceCeedCall(ceed, CeedCompositeOperatorGetSubList(op_fine.GetTranspose(id), &sub_ops_fine_t));
    for (CeedInt k = 0; k < nsub_ops_fine; k++)
    {
      CeedOperator sub_op_coarse, sub_op_coarse_t;
      SingleOperatorCoarsen(ceed, sub_ops_fine[k], &sub_op_coarse);
<<<<<<< HEAD
      SingleOperatorCoarsen(ceed, sub_ops_fine_t[k], &sub_op_coarse_t);
      op_coarse->AddOper(sub_op_coarse, sub_op_coarse_t);  // Sub-operator owned by ceed::Operator
      //op_coarse->AddOper(sub_op_coarse);  // Sub-operator owned by ceed::Operator
=======
      op_coarse->AddSubOperator(sub_op_coarse);  // Sub-operator owned by ceed::Operator
>>>>>>> 7b4f4b2a
    }
  }

  // Finalize the operator (call CeedOperatorCheckReady).
  op_coarse->Finalize();

  return op_coarse;
}

}  // namespace palace::ceed<|MERGE_RESOLUTION|>--- conflicted
+++ resolved
@@ -577,13 +577,9 @@
     {
       CeedOperator sub_op_coarse, sub_op_coarse_t;
       SingleOperatorCoarsen(ceed, sub_ops_fine[k], &sub_op_coarse);
-<<<<<<< HEAD
       SingleOperatorCoarsen(ceed, sub_ops_fine_t[k], &sub_op_coarse_t);
-      op_coarse->AddOper(sub_op_coarse, sub_op_coarse_t);  // Sub-operator owned by ceed::Operator
-      //op_coarse->AddOper(sub_op_coarse);  // Sub-operator owned by ceed::Operator
-=======
-      op_coarse->AddSubOperator(sub_op_coarse);  // Sub-operator owned by ceed::Operator
->>>>>>> 7b4f4b2a
+      op_coarse->AddSubOperator(sub_op_coarse, sub_op_coarse_t);  // Sub-operator owned by ceed::Operator
+      //op_coarse->AddSubOperator(sub_op_coarse);  // Sub-operator owned by ceed::Operator
     }
   }
 
